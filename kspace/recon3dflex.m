--- conflicted
+++ resolved
@@ -163,11 +163,7 @@
         'zoomfactor',   1, ... % FOV zoom factor
         'smap',         [], ... % Sensitivity map for coil combination
         'isovox',       1, ... % flag for isotropic voxels between x&y / z
-<<<<<<< HEAD
         'girf',         '20230206UHP3T_rbw125.girf', ... % girf file to use
-=======
-        'girf',         [], ... % girf file to use
->>>>>>> 36dbc829
         'ndel',         0, ... % Gradient sample delay
         'despike',      {[]}, ... % linked frames to despike
         'nramp',        [], ... % Number of ramp points in spiral traj
@@ -248,11 +244,7 @@
             grad_corr(:,axis,:,:) = tmp(1:info.ndat,1,:,:);
         end
         ks = cumsum(grad_corr,1);
-<<<<<<< HEAD
         fprintf(' Done.')
-=======
-        fprintf('\n...GIRF correction Done')
->>>>>>> 36dbc829
     end
     
     % Clip echoes from end of echo train if specified
@@ -268,15 +260,14 @@
 %% Apply corrections/filters
     % Despike kspace
     if ~isempty(args.despike)
-<<<<<<< HEAD
-        ttmp = tic;
+        %{
+	ttmp = tic;
         fprintf('\nDespiking kspace samples along timecourse...')
         [raw,nspikes] = despike1d(raw,1,'linked',args.despike);
         fprintf(' Done. %d/%d (%.2f%%) of data replaced. %.2fs elapsed.', ...
             nspikes, 2*numel(raw), 100*nspikes/(2*numel(raw)), toc(ttmp));
-=======
+	%}
         fprintf('\nDespiking kspace...')
-        %raw = despike1d(raw,1,'linked',args.despike);
         sr = size(raw);
         Nspikes=0;
         Ndata = prod(size(raw));
@@ -302,7 +293,6 @@
         fprintf('\rFound %d spikes in %d data.  (%f percent)', ...
             Nspikes, Ndata, Nspikes/Ndata*100);
         fprintf('\n...Despiking Done')
->>>>>>> 36dbc829
     end
 
     % Perform phase detrending
@@ -312,11 +302,7 @@
     
     if strcmpi(args.t2, 'fit')
         % Make t2map in kspace
-<<<<<<< HEAD
         fprintf('\nFitting average T2 to raw data... ')
-=======
-        fprintf('\nFitting T2 to the exho train ...')
->>>>>>> 36dbc829
         args.t2 = fitt2(raw,navpts,info.te,info.dt);
         args.t2 = args.t2 * info.dt * 1e-3;
         fprintf(' Done. Fitted T2 value: %.1fms', args.t2);
@@ -361,11 +347,7 @@
     niter = args.niter; % extract to avoid broadcasting args into parfor
     
     % Create density compensation using pipe algorithm
-<<<<<<< HEAD
     fprintf('\nCalculating density compensation (Pipe-Menon method, 15 itr)...');
-=======
-    fprintf('\nCalculating density compensation with Pipe method...');
->>>>>>> 36dbc829
     dcf = pipedcf(Gm.Gnufft,15);
     W = Gdiag(dcf(:)./Gm.arg.basis.transform);
     fprintf(' Done.')
@@ -377,11 +359,7 @@
 
     % Build t2 relaxation map into Gmri object
     if ~isempty(args.t2) && args.niter >= 0
-<<<<<<< HEAD
         fprintf('\nCreating R2 Gmri zmap for reconstruction model...');
-=======
-        fprintf('\nIncluding T2 into the model (Gmri object)');
->>>>>>> 36dbc829
         R2 = 1/(args.t2*1e3); % convert to 1/usec
         Gm = feval(Gm.arg.new_zmap,Gm,ti(:),R2*ones(dim),1);
         fprintf(' Done.');
@@ -398,7 +376,6 @@
 
     % Use only nufft for fourier encoding if niter < 0
     if args.niter < 0
-<<<<<<< HEAD
         fprintf('\nSetting up NUFFT reconstruction (since niter < 0) for')
         Gm = Gm.Gnufft;
     elseif args.niter == 0
@@ -410,16 +387,6 @@
     if ~isempty(args.smap) || info.ncoils == 1
         fprintf(' image timeseries (with sensitivity encoding)...');
 
-=======
-        fprintf('\nNUFFT recon (non-iterative)')
-        Gm = Gm.Gnufft;
-    end
-    
-    if ~isempty(args.smap) || info.ncoils == 1
-        % Print message
-        fprintf('\nMaking system matrix with sensitivity maps and allocating space...');
-        
->>>>>>> 36dbc829
         % Correct size of W
         W = Gdiag(repmat(dcf(:),1,info.ncoils));
         
@@ -439,15 +406,8 @@
         % Initialize output image (dim x nframes)
         im = zeros([dim,length(args.frames)]);
         
-<<<<<<< HEAD
     else
         fprintf(' coil-wise images for frame 1 (no sensitivity encoding)...');
-=======
-        
-    else
-        % Print message
-        fprintf('\nMaking System Matrix and allocating space...');
->>>>>>> 36dbc829
 
         % System matrix is only fourier encoding
         A = Gm;
