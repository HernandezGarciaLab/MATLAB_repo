--- conflicted
+++ resolved
@@ -25,8 +25,6 @@
 %       - mirt setup must have successfully ran
 %
 % Variable input arguments (type 'help varargin' for usage info):
-<<<<<<< HEAD
-=======
 %   - 'raw':
 %       - raw data structure
 %       - complex double/float array of dimensions (nframes x ndat x
@@ -45,7 +43,6 @@
 %           the Pfile instead (see 'pfile' or type 'help readpfile' for
 %           more information)
 %       - default is empty (reads info from file)
->>>>>>> 22713e27
 %   - 'pfile'
 %       - search string for pfile
 %       - string containing search path for desired pfile
@@ -111,67 +108,6 @@
 %       - complex array of image dimension
 %
 
-<<<<<<< HEAD
-% Start parallel pool
-if isempty(gcp('nocreate'))
-    parpool(feature('numcores'),'IdleTimeout',90);
-end
-
-% Define default arguments
-defaults = struct( ...
-    'pfile',        './P*.7', ... % Search string for Pfile
-    'smap',         [], ... % Sensitivity maps
-    'niter',        0, ... % Number of iterations for pcg recon
-    'frames',       'all', ... % Frames to recon
-    'ndel',         0, ... % Number of points in gradient/sampling delay
-    'nramp',        10, ... % Number of ramp points in trajectory to remove
-    'nnav',         100, ... % Number of navigator points to use in PD
-    'clipechoes',   [0,0], ... % Number of echoes to remove from each end
-    'pdorder',      -1, ... % Order of polynomial to fit for phase detrend
-    'zoomfac',      1, ... % FOV downscaling factor
-    'resfac',       1 ... % Resolution upscaling factor
-    );
-
-% Parse through variable inputs using matlab's built-in input parser
-args = vararginparser(defaults, varargin{:});
-
-% Get target pfile
-pfile = dir(args.pfile);
-if isempty(pfile)
-    error('no pfiles found with search string: %s', args.pfile);
-end
-pdir = pfile(1).folder;
-pfile = pfile(1).name;
-
-% Load in kspace trajectory & view transformation matrices
-ktraj = dir([pdir,'/ktraj*.txt']);
-ktraj = load(ktraj(1).name);
-kviews = dir([pdir,'/kviews*.txt']);
-kviews = load(kviews(1).name);
-
-% Reshape transformation matrices as an array of 3x3 matrices
-T = permute(reshape(kviews(:,end-8:end)',3,3,[]),[2,1,3]);
-
-% Load in raw data
-[raw,phdr] = readpfile(pfile);
-ndat = phdr.rdb.frame_size;
-nechoes = phdr.rdb.user2;
-ncoils = phdr.rdb.dab(2) - phdr.rdb.dab(1) + 1;
-ntrains = phdr.rdb.user1;
-nframes = phdr.rdb.user0;
-dim = phdr.image.dim_X*args.resfac;
-fov = phdr.image.dfov/10/args.zoomfac;
-
-% reshape: ndat x ntrains*nframes x nechoes x 1 x ncoils
-%           --> ndat x ntrains x nframes x nechoes x ncoils
-raw = reshape(raw,ndat,ntrains,[],nechoes,ncoils);
-% permute: ndat x ntrains x nframes x nechoes x ncoils
-%           --> nframes x ndat x nechoes x ntrains x ncoils
-raw = permute(raw,[3,1,4,2,5]);
-
-% Allocate space for entire trajectory
-ktraj_all = zeros(ndat,3,nechoes,ntrains);
-=======
 % Define default arguments
 defaults = struct(...
     'raw',          [], ... % Raw data
@@ -290,109 +226,12 @@
 
 % Allocate space for entire trajectory
 ks = zeros(ndat,3,nechoes,ntrains);
->>>>>>> 22713e27
 
 % Transform each view
 for trainn = 1:ntrains
     for echon = 1:nechoes
         % Index the transformation matrix for current view
         mtxi = (trainn-1)*nechoes + echon;
-<<<<<<< HEAD
-        
-        % Transform the trajectory
-        ktraj_all(:,:,echon,trainn) = ktraj*T(:,:,mtxi)';
-    end
-end
-
-% Apply gradient/sample delay
-raw = circshift(raw,[0,args.ndel,0,0,0]);
-
-% Remove unwanted frames
-if strcmpi(args.frames,'all')
-    args.frames = 1:nframes;
-end
-raw = raw(args.frames,:,:,:,:);
-nframes = length(args.frames);
-
-% Remove ramp points
-raw = raw(:,args.nramp+1:end-args.nramp,:,:,:);
-ktraj_all = ktraj_all(args.nramp+1:end-args.nramp,:,:,:);
-
-% Remove unwanted echoes
-raw = raw(:,:,args.clipechoes(1)+1:end-args.clipechoes(2),:,:);
-ktraj_all = ktraj_all(:,:,args.clipechoes(1)+1:end-args.clipechoes(2),:);
-
-% Perform phase detrending
-if args.pdorder >= 0
-    raw = phasedetrend(raw,args.nnav,args.pdorder);
-end
-
-% Format kspace into column vectors
-kspace = [reshape(ktraj_all(:,1,:,:),[],1), ...
-    reshape(ktraj_all(:,2,:,:),[],1), ...
-    reshape(ktraj_all(:,3,:,:),[],1)];
-
-% Create NUFFT object
-nufft_args = {dim*ones(1,3),...
-    6*ones(1,3),...
-    2*dim*ones(1,3),...
-    dim*ones(1,3)/2,...
-    'table',...
-    2^10,...
-    'minmax:kb'};
-Gm = Gmri(kspace, true(dim*ones(1,3)), ...
-    'fov', fov, 'basis', {'rect'}, 'nufft', nufft_args(:)');
-
-% Calculate density weighting matrix
-dcf = pipedcf(Gm.Gnufft);
-W = Gdiag(dcf(:)./Gm.arg.basis.transform);
-
-% Initialize image matrices
-im = zeros([dim*ones(1,3),nframes]);
-imc = zeros([dim*ones(1,3),ncoils,nframes]);
-
-% Set smap to uniform if single coil
-if ncoils == 1
-    smap = ones(dim*ones(1,3));
-end
-
-if isempty(args.smap) % Coil-wise recon with RMS coil combo
-    
-    for framen = 1:nframes
-        parfor coiln = 1:ncoils
-            % Recon data
-            data = reshape(raw(framen,:,:,:,coiln),[],1);
-            imc(:,:,:,coiln,framen) = reshape(Gm' * (W*data(:)),dim,dim,dim);
-        end
-        im(:,:,:,framen) = sqrt(mean(imc(:,:,:,:,framen).^2,4));
-    end
-    
-else % PCG/CP-SENSE recon
-    
-    % Make regularizer
-    R = Reg1(ones(dim*ones(1,3)), 'beta', 2^-12 * numel(raw(1,:,:,:,:))/3, ...
-        'mask', true(dim*ones(1,3)));
-    C = R.C;
-    
-    % Incorporate sensitivity encoding into system matrix
-    Ac = repmat({[]},ncoils,1);
-    for coiln = 1:ncoils
-        tmp = smap(:,:,:,coiln);
-        tmp = Gdiag(tmp(true(dim*ones(1,3))),'mask',true(dim*ones(1,3)));
-        Ac{coiln} = Gm * tmp;
-    end
-    A = block_fatrix(Ac, 'type', 'col');
-    
-    % Reshape density weighting matrix
-    W = Gdiag(repmat(dcf(:)./Gm.arg.basis.transform,1,ncoils));
-    
-    % Extract variables to avoid broadcasting args to parpool
-    niter = args.niter;
-    
-    % Recon data
-    parfor framen = 1:nframes
-        data = reshape(raw(framen,:,:,:,:),[],1);
-=======
 
         % Transform the trajectory
         ks(:,:,echon,trainn) = ktraj*T(:,:,mtxi)';
@@ -648,7 +487,6 @@
         
         % Get indexed data
         data = data_all(:,:,n);
->>>>>>> 22713e27
         
         % Recon preconditioner using conjugate-phase
         im_cp = A' * reshape(W * data, [], 1);
@@ -661,17 +499,12 @@
                 'niter', niter);
             im(:,:,:,framen) = embed(im_pcg,true(dim*ones(1,3)));
             
-            % ...or save image with CP recon
+        % ...or save image with CP recon
         else
-            im(:,:,:,framen) = im_cp;
+            im(:,:,:,n) = reshape(im_cp, dim);
         end
         
     end
-<<<<<<< HEAD
-    
-end
-
-=======
     fprintf(' Done.');
 %}
 
@@ -811,14 +644,9 @@
         info.ndat,info.nleaves,info.nframes,info.nslices,info.ncoils);
     raw = permute(raw, [3,1,2,4,5]);
 
->>>>>>> 22713e27
 end
 %}
 
-<<<<<<< HEAD
-
-function raw_corr = phasedetrend(raw,nnav,pdorder)
-=======
 %% phasedetrend function definition
 function raw_corr = phasedetrend(raw,navpts,pdorder)
 % In the ideal case the phase should be flat and constant from
@@ -827,7 +655,6 @@
 % polynomial trend. We assume that this trend is present in the whole echo and
 % that it is undesirable, so we subtract this fitted polynomial from the
 % echo
->>>>>>> 22713e27
 
 % Get dimensions
 nframes = size(raw,1);
@@ -836,12 +663,6 @@
 ntrains = size(raw,4);
 ncoils = size(raw,5);
 
-<<<<<<< HEAD
-% Determine navigator points to use in lsq fit
-navpts = round((ndat - nnav)/2):round((ndat + nnav)/2);
-
-=======
->>>>>>> 22713e27
 % The linear model for the noise is asum of polynomials:
 % y = x0 + x + x^2 + ....x^pdorder
 A = (navpts(:) - round(ndat/2)).^(pdorder:-1:0);
@@ -854,16 +675,6 @@
     for echon = 1:nechos
         for trainn = 1:ntrains
             for coiln = 1:ncoils
-<<<<<<< HEAD
-                
-                % Calculate least squares fit of navigator phase
-                echo = raw(framen,:,echon,trainn,coiln);
-                y = angle(echo(navpts));
-                betas = pinv(A)*y(:);
-                
-                % Store fit for current index
-=======
-
                 % Fit polynomial to phase of indexed echo using
                 % simple linear least squares.  The fit is only in the
                 % center region : the navigator points.
@@ -874,19 +685,11 @@
                 % now remove the fitted polynomial from the WHOLE echo,
                 % noting that the center of the echo is the same data
                 % as the center of the navigators
->>>>>>> 22713e27
                 fits(framen,:,echon,trainn,coiln) = ...
                     ((1:ndat) - round(ndat/2))'.^(pdorder:-1:0) * betas;
             end
         end
     end
-<<<<<<< HEAD
-end
-
-% Correct echo by subtracting out fits from phase
-raw_corr = raw.*exp(-1i*fits);
-    
-=======
 end
 
 % Correct echo by subtracting out fits from phase
@@ -983,5 +786,4 @@
 % Get average R2 value
 t2 = mean(t2(~isinf(t2(:))));
 
->>>>>>> 22713e27
 end