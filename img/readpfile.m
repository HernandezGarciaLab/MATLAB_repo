--- conflicted
+++ resolved
@@ -76,10 +76,7 @@
     ncoils = hdr.rdb.dab(2)-hdr.rdb.dab(1)+1;
     precision = sprintf('int%d=>int%d', ...
         hdr.rdb.point_size*8, hdr.rdb.point_size*8);
-<<<<<<< HEAD
-=======
     te = hdr.image.te;
->>>>>>> 22713e27
     
     % Read in data
     fseek(fid, hdr.rdb.off_data, 'bof');
